--- conflicted
+++ resolved
@@ -29,11 +29,9 @@
 
 var Option = 0;
 
-<<<<<<< HEAD
 var Result = 0;
-=======
+
 var Debug = 0;
->>>>>>> 919b378b
 
 exports.Id = Id;
 exports.$$Array = $$Array;
@@ -49,9 +47,6 @@
 exports.HashSet = HashSet;
 exports.HashMap = HashMap;
 exports.Option = Option;
-<<<<<<< HEAD
 exports.Result = Result;
-=======
 exports.Debug = Debug;
->>>>>>> 919b378b
 /* No side effect */